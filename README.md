--- conflicted
+++ resolved
@@ -41,12 +41,5 @@
 
 - Many items in the provided config will only work on Windows
   (or when building for windows on another OS; tested on Debian).
-<<<<<<< HEAD
-  If you are interested in helping support OSX or Linux, please
-  get in touch with my handle at gmail.
-=======
   If you are interested in helping support macOS or Linux, please
-  get in touch with my handle at gmail.
-
-
->>>>>>> 62f00582
+  get in touch with my handle at gmail.